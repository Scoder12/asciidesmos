use ariadne::{Color, Fmt, Label, Report, ReportKind};
use clap::{App, Arg};
use compiler::{compile_stmts, error::CompileError, Context};
use parser::LexParseErrors;
use std::fs::File;
use std::io::prelude::*;
use std::rc::Rc;
use types::FileID;

#[derive(Debug, Default)]
pub struct EvalError {
    pub parse_errors: parser::LexParseErrors,
    pub compile_error: Option<CompileError>,
}

#[derive(Clone)]
pub struct SrcFile {
    pub name: String,
    pub src: Rc<ariadne::Source>,
}

#[derive(Clone)]
pub struct Sources {
    pub files: slab::Slab<SrcFile>,
}

impl Sources {
    fn new() -> Self {
        Self {
            files: slab::Slab::new(),
        }
    }
}

impl ariadne::Cache<FileID> for Sources {
    fn fetch(&mut self, id: &FileID) -> Result<&ariadne::Source, Box<dyn std::fmt::Debug + '_>> {
        let f = self.files.get(*id).ok_or(Box::new("No such file") as _)?;
        Ok(&f.src)
    }
    fn display<'a>(&self, id: &'a FileID) -> Option<Box<dyn std::fmt::Display + 'a>> {
        self.files.get(*id).map(|v| Box::new(v.name.clone()) as _)
    }
}

enum Output {
    Latex,
    State,
}

struct Flags {
    tokens: bool,
    token_spans: bool,
    ast: bool,
    ir: bool,
    output: Output,
    dump_errs: bool,
}

#[derive(Clone, Debug)]
struct CliLoader;

impl compiler::Loader for CliLoader {
    fn load(&self, _path: &str) -> Option<compiler::LStatements> {
        unimplemented!()
    }

    fn parse_source(&self, source: &str) -> Option<compiler::LStatements> {
        parser::lex_and_parse(0, source.to_string()).0
    }
}

fn try_eval(
    id: types::FileID,
    inp: &str,
    flags: &Flags,
    mut out: impl std::io::Write + Sized,
) -> Result<(), EvalError> {
    // return as soon as we get an unrecoverable error.
    // Otherwise, collect errors from all phases
    let (tokens, lex_errors) = parser::lex(id, inp.to_string());
    if flags.tokens {
        let v: Box<dyn std::fmt::Debug> = match &tokens {
            Some(tokens) => {
                if flags.token_spans {
                    Box::new(tokens)
                } else {
                    Box::new(tokens.iter().map(|(_s, t)| t).collect::<Vec<_>>())
                }
            }
            None => Box::<Option<()>>::new(None),
        };
        eprintln!("{:#?}", v);
    }
    let tokens = match tokens {
        None => {
            return Err(EvalError {
                parse_errors: LexParseErrors {
                    lex_errors,
                    ..Default::default()
                },
                ..Default::default()
            })
        }
        Some(tokens) => tokens,
    };
    let (ast, parse_errors) = parser::parse(id, tokens);
    if flags.ast {
        eprintln!("{:#?}", ast);
    }
<<<<<<< HEAD
    let parse_errors = LexParseErrors {
        lex_errors,
        parse_errors,
    };
    let ast = match ast {
        None => {
            return Err(EvalError {
                parse_errors,
                ..Default::default()
            })
        }
        Some(ast) => ast,
    };
    let ir = match compile_stmts(&mut Context::new(), ast) {
        Err(compile_error) => {
            return Err(EvalError {
                parse_errors,
                compile_error: Some(compile_error),
            })
        }
        Ok(ir) => {
            if !parse_errors.is_empty() {
                return Err(EvalError { parse_errors, ..Default::default() })
            }
            ir
        },
    };
=======
    if !errs.is_empty() {
        return Err(EvalError::ParseErrors(parser::LexParseErrors::ParseErrors(
            errs,
        )));
    }
    let ast = ast.unwrap();
    let ir = compile_stmts(&mut Context::new_with_loader(Box::new(CliLoader)), ast)?;
>>>>>>> 05538bfa
    if flags.ir {
        eprintln!("{:#?}", ir);
    }
    let r = ir
        .into_iter()
        .map(|l| latex::latex_stmt_to_str(l))
        .collect::<Vec<_>>();
    Ok(match flags.output {
        Output::Latex => write!(&mut out, "{}", r.join("\n")).unwrap(),
        Output::State => serde_json::to_writer(
            out,
            &graph::CalcState {
                expressions: graph::Expressions::from_latex_strings(r),
                ..Default::default()
            },
        )
        .unwrap(),
    })
}

pub fn print_parse_err_report(sources: &mut Sources, errs: parser::LexParseErrors) {
    let a: Vec<chumsky::error::Simple<String, types::Span>> = errs
        .lex_errors
        .into_iter()
        .map(|e| e.map(|c| format!("`{}`", c.to_string())))
        .chain(
            errs.parse_errors
                .into_iter()
                .map(|e| e.map(|c| c.to_str().to_string())),
        )
        .collect();
    let mut sources = sources;
    for e in a.into_iter() {
        let report =
            Report::<types::Span>::build(ReportKind::Error, e.span().file_id, e.span().range.start);
        match e.reason() {
            chumsky::error::SimpleReason::Unclosed { span, delimiter } => report
                .with_message(format!(
                    "Unclosed delimiter {}",
                    delimiter.fg(Color::Yellow)
                ))
                .with_label(
                    Label::new(span.clone())
                        .with_message(format!(
                            "Unclosed delimiter {}",
                            delimiter.fg(Color::Yellow)
                        ))
                        .with_color(Color::Yellow),
                )
                .with_label(
                    Label::new(e.span())
                        .with_message(format!(
                            "Must be closed before this {}",
                            e.found()
                                .unwrap_or(&"end of file".to_string())
                                .fg(Color::Red)
                        ))
                        .with_color(Color::Red),
                ),
            chumsky::error::SimpleReason::Unexpected => report
                .with_message(format!(
                    "Unexpected {}, expected {}",
                    if e.found().is_some() {
                        "token in input"
                    } else {
                        "end of input"
                    },
                    if e.expected().len() == 0 {
                        "something else".to_string()
                    } else {
                        e.expected()
                            .map(|expected| match expected {
                                Some(v) => v,
                                None => "end of input",
                            })
                            .collect::<Vec<_>>()
                            .join(", ")
                    }
                ))
                .with_label(
                    Label::new(e.span())
                        .with_message(format!(
                            "Unexpected {}",
                            e.found()
                                .unwrap_or(&"end of file".to_string())
                                .fg(Color::Red)
                        ))
                        .with_color(Color::Red),
                ),
            chumsky::error::SimpleReason::Custom(msg) => report.with_message(msg).with_label(
                Label::new(e.span())
                    .with_message(format!("{}", msg.fg(Color::Red)))
                    .with_color(Color::Red),
            ),
        }
        .finish()
        // might want to avoid this in the future
        .eprint(&mut sources)
        .unwrap();
    }
}

<<<<<<< HEAD
fn print_compile_error_report(sources: &mut Sources, err: CompileError) {
    let report =
        Report::<types::Span>::build(ReportKind::Error, err.span.file_id, err.span.range.start);
    report
        .with_message(format!("{}", err.kind))
        .with_label(Label::new(err.span).with_color(Color::Red))
        .finish()
        .eprint(sources)
        .unwrap();
=======
fn print_compile_error_report(sources: Sources, err: CompileError) {
    let mut report =
        Report::<types::Span>::build(ReportKind::Error, err.span.file_id, err.span.range.start)
            .with_message(format!("{}", err.kind))
            .with_label(Label::new(err.span).with_color(Color::Red));

    if let Some(help) = err.kind.help() {
        report.set_help(help);
    }
    report.finish().eprint(sources).unwrap();
>>>>>>> 05538bfa
}

fn process(name: String, inp: &str, flags: &Flags) -> i32 {
    let mut sources = Sources::new();
    let id = sources.files.insert(SrcFile {
        name,
        src: Rc::new(ariadne::Source::from(inp)),
    });
    match try_eval(id, inp, &flags, std::io::stdout()) {
        Ok(()) => 0,
        Err(e) => {
            if flags.dump_errs {
                eprintln!("{:#?}", e);
            }
            let mut exit = 0;
            if !e.parse_errors.is_empty() {
                print_parse_err_report(&mut sources, e.parse_errors);
                exit = 1;
            }
            if let Some(compile_error) = e.compile_error {
                print_compile_error_report(&mut sources, compile_error);
                exit = 1;
            }
            exit
        }
    }
}

fn lsp_main() -> Result<(), Box<dyn std::error::Error + Sync + Send>> {
    // Note that  we must have our logging only write out to stderr.
    eprintln!("starting generic LSP server");

    // Create the transport. Includes the stdio (stdin and stdout) versions but this could
    // also be implemented to use sockets or HTTP.
    let (connection, io_threads) = lsp_server::Connection::stdio();
    lsp::start(connection)?;
    // Shut down gracefully.
    io_threads.join()?;
    eprintln!("shutting down server");
    Ok(())
}

fn main() {
    let app = App::new("desmosc")
        .version("0.1")
        .author("Scoder12 <scoder12.ml>")
        .about("A simple language for generating desmos graphs.")
        .arg(
            Arg::with_name("eval")
                .short("e")
                .long("eval")
                .help("Compile code from a cmdline arg")
                .takes_value(true)
                .conflicts_with("file"),
        )
        .arg(
            Arg::with_name("file")
                .short("f")
                .long("file")
                .help("Compile code from a file")
                .takes_value(true)
                .conflicts_with("eval"),
        )
        .arg(Arg::with_name("tokens").long("tokens").help("Dump tokens"))
        .arg(
            Arg::with_name("token spans")
                .long("token-spans")
                .help("When dumping tokens, include spans"),
        )
        .arg(Arg::with_name("ast").long("ast").help("Dumps AST"))
        .arg(
            Arg::with_name("ir")
                .long("ir")
                .help("Dumps IR (latex syntax tree)"),
        )
        .arg(
            Arg::with_name("dump errors")
                .long("dump-errs")
                .help("Dump raw error struct"),
        )
        .arg(
            Arg::with_name("output")
                .long("output")
                .takes_value(true)
                .possible_values(&["latex", "state"])
                .help("Output latex lines or calculator state"),
        )
        .arg(
            Arg::with_name("lsp")
                .long("lsp")
                .help("Start LSP server (hack)"),
        );

    let matches = app.get_matches();
    if matches.is_present("lsp") {
        lsp_main().unwrap();
        return;
    }
    // flags
    let flags = Flags {
        tokens: matches.is_present("tokens"),
        token_spans: matches.is_present("token spans"),
        ast: matches.is_present("ast"),
        ir: matches.is_present("ir"),
        output: match matches.value_of("output").unwrap_or("state") {
            "latex" => Output::Latex,
            "state" => Output::State,
            _ => unreachable!(),
        },
        dump_errs: matches.is_present("dump errors"),
    };

    let exit_code = if let Some(input) = matches.value_of("eval") {
        process("<string>".to_string(), input, &flags)
    } else if let Some(filename) = matches.value_of("file") {
        // TODO: Better error handling here?
        let mut file = File::open(filename).expect("Unable to read input");
        let mut contents = String::new();
        file.read_to_string(&mut contents)
            .expect("Unable to decode file contents");
        process(filename.to_string(), contents.as_str(), &flags)
    } else {
        unimplemented!("REPL/pipe unimplemented")
    };
    std::process::exit(exit_code)
}<|MERGE_RESOLUTION|>--- conflicted
+++ resolved
@@ -107,7 +107,6 @@
     if flags.ast {
         eprintln!("{:#?}", ast);
     }
-<<<<<<< HEAD
     let parse_errors = LexParseErrors {
         lex_errors,
         parse_errors,
@@ -121,7 +120,7 @@
         }
         Some(ast) => ast,
     };
-    let ir = match compile_stmts(&mut Context::new(), ast) {
+    let ir = match compile_stmts(&mut Context::new_with_loader(Box::new(CliLoader)), ast) {
         Err(compile_error) => {
             return Err(EvalError {
                 parse_errors,
@@ -135,15 +134,6 @@
             ir
         },
     };
-=======
-    if !errs.is_empty() {
-        return Err(EvalError::ParseErrors(parser::LexParseErrors::ParseErrors(
-            errs,
-        )));
-    }
-    let ast = ast.unwrap();
-    let ir = compile_stmts(&mut Context::new_with_loader(Box::new(CliLoader)), ast)?;
->>>>>>> 05538bfa
     if flags.ir {
         eprintln!("{:#?}", ir);
     }
@@ -246,18 +236,7 @@
     }
 }
 
-<<<<<<< HEAD
 fn print_compile_error_report(sources: &mut Sources, err: CompileError) {
-    let report =
-        Report::<types::Span>::build(ReportKind::Error, err.span.file_id, err.span.range.start);
-    report
-        .with_message(format!("{}", err.kind))
-        .with_label(Label::new(err.span).with_color(Color::Red))
-        .finish()
-        .eprint(sources)
-        .unwrap();
-=======
-fn print_compile_error_report(sources: Sources, err: CompileError) {
     let mut report =
         Report::<types::Span>::build(ReportKind::Error, err.span.file_id, err.span.range.start)
             .with_message(format!("{}", err.kind))
@@ -267,7 +246,6 @@
         report.set_help(help);
     }
     report.finish().eprint(sources).unwrap();
->>>>>>> 05538bfa
 }
 
 fn process(name: String, inp: &str, flags: &Flags) -> i32 {
