--- conflicted
+++ resolved
@@ -29,15 +29,10 @@
     import: ast::Import,
 ) -> Result<Vec<latex::LatexStatement>, CompileError> {
     let maybe_ast = match path_type(import.path.as_str()) {
-<<<<<<< HEAD
-        PathType::NonLocal => ctx.stdlib.load_lib(import.path.as_str()),
-        PathType::Local => ctx.loader.load_path(import.path.as_str()),
-=======
         PathType::NonLocal => ctx
             .stdlib
             .load_lib(ctx.loader.clone(), import.path.as_str()),
         PathType::Local => ctx.loader.load(import.path.as_str()),
->>>>>>> 05538bfa
     };
     let ast = match maybe_ast {
         Some(ast) => ast,
