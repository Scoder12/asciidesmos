use std::collections::HashMap;

use ast::LStatements;
use phf::{phf_map, Map};

use crate::types::Loader;

#[derive(Clone, Debug)]
pub struct StdlibLoader {
    pub cache: HashMap<String, LStatements>,
}

pub static STDLIB_SOURCES: Map<&'static str, &'static str> = phf_map! {
    "test" => include_str!("test.dsm"),
};

impl StdlibLoader {
    pub fn new() -> Self {
        Self {
            cache: HashMap::new(),
        }
    }

<<<<<<< HEAD
    fn load_resolved_lib(
        loader: &mut Box<dyn Loader>,
        src: &str,
        lib: &mut Option<LStatements>,
    ) -> LStatements {
        match lib {
            Some(ast) => ast.clone(),
            None => {
                let ast = loader.load_string(src);
                *lib = Some(ast.clone());
                ast
=======
    pub fn load_lib(&mut self, loader: Box<dyn Loader>, name: &str) -> Option<LStatements> {
        if let Some(ast) = self.cache.get(name) {
            return Some(ast.clone());
        };
        match STDLIB_SOURCES.get(name) {
            Some(source_code) => {
                let ast = loader
                    .parse_source(source_code)
                    .expect("stdlib module should parse");
                self.cache.insert(name.to_owned(), ast.clone());
                Some(ast)
>>>>>>> 05538bfa
            }
            None => None,
        }
    }
}<|MERGE_RESOLUTION|>--- conflicted
+++ resolved
@@ -21,19 +21,6 @@
         }
     }
 
-<<<<<<< HEAD
-    fn load_resolved_lib(
-        loader: &mut Box<dyn Loader>,
-        src: &str,
-        lib: &mut Option<LStatements>,
-    ) -> LStatements {
-        match lib {
-            Some(ast) => ast.clone(),
-            None => {
-                let ast = loader.load_string(src);
-                *lib = Some(ast.clone());
-                ast
-=======
     pub fn load_lib(&mut self, loader: Box<dyn Loader>, name: &str) -> Option<LStatements> {
         if let Some(ast) = self.cache.get(name) {
             return Some(ast.clone());
@@ -45,7 +32,6 @@
                     .expect("stdlib module should parse");
                 self.cache.insert(name.to_owned(), ast.clone());
                 Some(ast)
->>>>>>> 05538bfa
             }
             None => None,
         }
